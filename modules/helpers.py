--- conflicted
+++ resolved
@@ -154,12 +154,7 @@
 
         ground = test_dataset.meterchunk
         model.set_ground(ground)
-<<<<<<< HEAD
-=======
-        # test_result = trainer.test(model, test_dataloaders=test_loader)
-        # results = test_result[0]['metrics']
-        # preds = test_result[0]['preds']
->>>>>>> af46b948
+
         trainer.test(model, test_dataloaders=test_loader)
         test_result = model.get_res()
         results = test_result['metrics']
